--- conflicted
+++ resolved
@@ -28,11 +28,7 @@
 import java.util.Hashtable;
 
 import loci.common.ByteArrayHandle;
-<<<<<<< HEAD
 import loci.common.Constants;
-=======
-import loci.common.DataTools;
->>>>>>> 627dc1af
 import loci.common.Location;
 import loci.common.RandomAccessInputStream;
 import loci.common.xml.XMLTools;
@@ -1002,22 +998,11 @@
     MetadataTools.populatePixels(store, this, true);
 
     String filename = new Location(getCurrentFile()).getName();
-<<<<<<< HEAD
-    if (handler != null) {
-      ArrayList<String> posNames = handler.getPositionNames();
-      for (int i=0; i<getSeriesCount(); i++) {
-        String suffix =
-          i < posNames.size() ? posNames.get(i) : "(series " + (i + 1) + ")";
-        store.setImageName(filename + " " + suffix, i);
-        MetadataTools.setDefaultCreationDate(store, currentId, i);
-      }
-=======
     ArrayList<String> posNames = handler.getPositionNames();
     for (int i=0; i<getSeriesCount(); i++) {
       String suffix =
         i < posNames.size() ? posNames.get(i) : "(series " + (i + 1) + ")";
       store.setImageName(filename + " " + suffix, i);
->>>>>>> 627dc1af
     }
 
     colors = new int[getEffectiveSizeC()];
