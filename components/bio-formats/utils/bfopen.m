function [result] = bfopen(id)
% A script for opening microscopy images in MATLAB using Bio-Formats.
%
% The function returns a list of image series; i.e., a cell array of cell
% arrays of (matrix, label) pairs, with each matrix representing a single
% image plane, and each inner list of matrices representing an image
% series. See below for examples of usage.
%
% Portions of this code were adapted from:
% http://www.mathworks.com/support/solutions/en/data/1-2WPAYR/
%
% This method is ~1.5x-2.5x slower than Bio-Formats's command line
% showinf tool (MATLAB 7.0.4.365 R14 SP2 vs. java 1.6.0_20),
% due to overhead from copying arrays.
%
% Thanks to all who offered suggestions and improvements:
%     * Ville Rantanen
%     * Brett Shoelson
%     * Martin Offterdinger
%     * Tony Collins
%     * Cris Luengo
%     * Arnon Lieber
%     * Jimmy Fong
%
% NB: Internet Explorer sometimes erroneously renames the Bio-Formats library
%     to loci_tools.zip. If this happens, rename it back to loci_tools.jar.
%
% Here are some examples of accessing data using the bfopen function:
%
%     % read the data using Bio-Formats
%     data = bfopen('C:/data/experiment.lif');
%
%     % unwrap some specific image planes from the result
%     numSeries = size(data, 1);
%     series1 = data{1, 1};
%     series2 = data{2, 1};
%     series3 = data{3, 1};
%     metadataList = data{1, 2};
%     % ...etc.
%     series1_numPlanes = size(series1, 1);
%     series1_plane1 = series1{1, 1};
%     series1_label1 = series1{1, 2};
%     series1_plane2 = series1{2, 1};
%     series1_label2 = series1{2, 2};
%     series1_plane3 = series1{3, 1};
%     series1_label3 = series1{3, 2};
%     % ...etc.
%
%     % plot the 1st series's 1st image plane in a new figure
%     series1_colorMaps = data{1, 3};
%     figure('Name', series1_label1);
%     if isempty(series1_colorMaps{1})
%         colormap(gray);
%     else
%         colormap(series1_colorMaps{1});
%     end
%     imagesc(series1_plane1);
%
%     % Or if you have the image processing toolbox, you could use:
%     % imshow(series1_plane1, []);
%
%     % Or animate as a movie (assumes 8-bit unsigned data)
%     v = linspace(0, 1, 256)';
%     cmap = [v v v];
%     for p = 1:series1_numPlanes
%         M(p) = im2frame(uint8(series1{p, 1}), cmap);
%     end
%     movie(M);
%
%     % Query some metadata fields (keys are format-dependent)
%     subject = metadataList.get('Subject');
%     title = metadataList.get('Title');

% -- Configuration - customize this section to your liking --

% Toggle the autoloadBioFormats flag to control automatic loading
% of the Bio-Formats library using the javaaddpath command.
%
% For static loading, you can add the library to MATLAB's class path:
%     1. Type "edit classpath.txt" at the MATLAB prompt.
%     2. Go to the end of the file, and add the path to your JAR file
%        (e.g., C:/Program Files/MATLAB/work/loci_tools.jar).
%     3. Save the file and restart MATLAB.
%
% There are advantages to using the static approach over javaaddpath:
%     1. If you use bfopen within a loop, it saves on overhead
%        to avoid calling the javaaddpath command repeatedly.
%     2. Calling 'javaaddpath' may erase certain global parameters.
autoloadBioFormats = 1;

% Toggle the stitchFiles flag to control grouping of similarly
% named files into a single dataset based on file numbering.
stitchFiles = 0;

% To work with compressed Evotec Flex, fill in your LuraWave license code.
%lurawaveLicense = 'xxxxxx-xxxxxxx';

% -- Main function - no need to edit anything past this point --

<<<<<<< HEAD
% prompt for a file to open, if one was not specified
if exist('id') == 0
  dir = uigetdir;
  cd(dir);
  file = uigetfile('*.*', 'Choose a file to open');
  id = fullfile(dir, file);
=======
if exist('id','file') == 0
  [file,path] = uigetfile(getFileExtensions, 'Choose a file to open');
  id = [path file];
  if isequal(path,0) || isequal(file,0), return; end
>>>>>>> d20c6961
end

% load the Bio-Formats library into the MATLAB environment
if autoloadBioFormats
    path = fullfile(fileparts(mfilename('fullpath')), 'loci_tools.jar');
    javaaddpath(path);
end

% set LuraWave license code, if available
if exist('lurawaveLicense')
    path = fullfile(fileparts(mfilename('fullpath')), 'lwf_jsdk2.6.jar');
    javaaddpath(path);
    java.lang.System.setProperty('lurawave.license', lurawaveLicense);
end

% Get the channel filler
r=bfGetReader(id,stitchFiles);


<<<<<<< HEAD
% initialize logging
loci.common.DebugTools.enableLogging('INFO');

% check for a new version, if we haven't done so already
downloadNewVersion = 0;
bfUpgradeCheck(downloadNewVersion);

r = loci.formats.ChannelFiller();
r = loci.formats.ChannelSeparator(r);
if stitchFiles
    r = loci.formats.FileStitcher(r);
end

tic
r.setMetadataStore(loci.formats.MetadataTools.createOMEXMLMetadata());
r.setId(id);
=======
>>>>>>> d20c6961
numSeries = r.getSeriesCount();
result = cell(numSeries, 2);
for s = 1:numSeries
    fprintf('Reading series #%d', s);
    r.setSeries(s - 1);
    pixelType = r.getPixelType();
    bpp = loci.formats.FormatTools.getBytesPerPixel(pixelType);
    bppMax = power(2, bpp * 8);
    numImages = r.getImageCount();
    imageList = cell(numImages, 2);
    colorMaps = cell(numImages);
    for i = 1:numImages
        if mod(i, 72) == 1
            fprintf('\n    ');
        end
        fprintf('.');
        arr=bfGetPlane(r,i);

        % retrieve color map data
        if bpp == 1
            colorMaps{s, i} = r.get8BitLookupTable()';
        else
            colorMaps{s, i} = r.get16BitLookupTable()';
        end
        
        warning off
        if ~isempty(colorMaps{s, i})
            newMap = colorMaps{s, i};
            m = newMap < 0;
            newMap(m) = newMap(m) + bppMax;
            colorMaps{s, i} = newMap / (bppMax - 1);
        end
        warning on


        % build an informative title for our figure
        label = id;
        if numSeries > 1
            qs = int2str(s);
            label = [label, '; series ', qs, '/', int2str(numSeries)];
        end
        if numImages > 1
            qi = int2str(i);
            label = [label, '; plane ', qi, '/', int2str(numImages)];
            if r.isOrderCertain()
                lz = 'Z';
                lc = 'C';
                lt = 'T';
            else
                lz = 'Z?';
                lc = 'C?';
                lt = 'T?';
            end
            zct = r.getZCTCoords(i - 1);
            sizeZ = r.getSizeZ();
            if sizeZ > 1
                qz = int2str(zct(1) + 1);
                label = [label, '; ', lz, '=', qz, '/', int2str(sizeZ)];
            end
            sizeC = r.getSizeC();
            if sizeC > 1
                qc = int2str(zct(2) + 1);
                label = [label, '; ', lc, '=', qc, '/', int2str(sizeC)];
            end
            sizeT = r.getSizeT();
            if sizeT > 1
                qt = int2str(zct(3) + 1);
                label = [label, '; ', lt, '=', qt, '/', int2str(sizeT)];
            end
        end

        % save image plane and label into the list
        imageList{i, 1} = arr;
        imageList{i, 2} = label;
    end

    % extract metadata table for this series
    metadataList = r.getMetadata();

    % save images and metadata into our master series list
    result{s, 1} = imageList;
    result{s, 2} = metadataList;
    result{s, 3} = colorMaps;
    result{s, 4} = r.getMetadataStore();
    fprintf('\n');
end
r.close();
toc

% -- Helper functions --

function fileExt = getFileExtensions
% List all supported extensions

% Get all readers and create cell array with suffixes and names
readers=loci.formats.ImageReader().getReaders;
fileExt=cell(numel(readers),2);
for i=1:numel(readers)
    suffixes=readers(i).getSuffixes();
    fileExt{i,1}=arrayfun(@char,suffixes,'Unif',false);
    fileExt{i,2} = char(readers(i).getFormat().toString);
end

% Concatenate all unique formats
allExt=unique(vertcat(fileExt{:,1}));
allExt=allExt(~cellfun(@isempty,allExt));
fileExt=vertcat({allExt,'All formats'},fileExt);

% Format file extensions
for i=1:size(fileExt,1)
    fileExt{i,1} = sprintf('*.%s;',fileExt{i,1}{:});
    fileExt{i,1}(end)=[];
end<|MERGE_RESOLUTION|>--- conflicted
+++ resolved
@@ -97,19 +97,10 @@
 
 % -- Main function - no need to edit anything past this point --
 
-<<<<<<< HEAD
-% prompt for a file to open, if one was not specified
-if exist('id') == 0
-  dir = uigetdir;
-  cd(dir);
-  file = uigetfile('*.*', 'Choose a file to open');
-  id = fullfile(dir, file);
-=======
 if exist('id','file') == 0
   [file,path] = uigetfile(getFileExtensions, 'Choose a file to open');
   id = [path file];
   if isequal(path,0) || isequal(file,0), return; end
->>>>>>> d20c6961
 end
 
 % load the Bio-Formats library into the MATLAB environment
@@ -129,25 +120,6 @@
 r=bfGetReader(id,stitchFiles);
 
 
-<<<<<<< HEAD
-% initialize logging
-loci.common.DebugTools.enableLogging('INFO');
-
-% check for a new version, if we haven't done so already
-downloadNewVersion = 0;
-bfUpgradeCheck(downloadNewVersion);
-
-r = loci.formats.ChannelFiller();
-r = loci.formats.ChannelSeparator(r);
-if stitchFiles
-    r = loci.formats.FileStitcher(r);
-end
-
-tic
-r.setMetadataStore(loci.formats.MetadataTools.createOMEXMLMetadata());
-r.setId(id);
-=======
->>>>>>> d20c6961
 numSeries = r.getSeriesCount();
 result = cell(numSeries, 2);
 for s = 1:numSeries
